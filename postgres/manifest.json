--- conflicted
+++ resolved
@@ -12,10 +12,6 @@
     "windows"
   ],
   "package_deps": false,
-<<<<<<< HEAD
-  "version": "1.1.1",
-=======
   "version": "1.2.0",
->>>>>>> dc4d1bdb
   "guid": "e9ca29d5-5b4f-4478-8989-20d89afda0c9"
 }