# NGINX check
{{< img src="integrations/nginx/nginx.jpg" alt="NGINX default dashboard" responsive="true" popup="true">}}

## Overview

The Datadog Agent can collect many metrics from NGINX instances, including:

* Total requests
* Connections (accepted, handled, active)

For users of NGINX Plus, the commercial version of NGINX, the Agent can collect the significantly more metrics that NGINX Plus provides, like:

* Errors (4xx codes, 5xx codes)
* Upstream servers (active connections, 5xx codes, health checks, etc)
* Caches (size, hits, misses, etc)
* SSL (handshakes, failed handshakes, etc)

And many more.

## Setup
### Installation

The NGINX check is packaged with the Agent, so simply [install the Agent](https://app.datadoghq.com/account/settings#agent) on your NGINX servers.  

If you need the newest version of the NGINX check, install the `dd-check-nginx` package; this package's check overrides the one packaged with the Agent. See the [integrations-core](https://github.com/DataDog/integrations-core#installing-the-integrations) repository for more details.

#### NGINX status module

The NGINX check pulls metrics from a local NGINX status endpoint, so your `nginx` binaries need to have been compiled with one of two NGINX status modules:

* [stub status module](http://nginx.org/en/docs/http/ngx_http_stub_status_module.html) – for open source NGINX
* [http status module](http://nginx.org/en/docs/http/ngx_http_status_module.html) – only for NGINX Plus

NGINX Plus packages _always_ include the http status module, so if you're a Plus user, skip to **Configuration** now.
For NGINX Plus release 13 and above, the status module is deprecated and you should use the new Plus API instead. See [the announcement](https://www.nginx.com/blog/nginx-plus-r13-released/) for more information.

If you use open source NGINX, however, your instances may lack the stub status module. Verify that your `nginx` binary includes the module before proceeding to **Configuration**:

```
$ nginx -V 2>&1| grep -o http_stub_status_module
http_stub_status_module
```

If the command output does not include `http_stub_status_module`, you must install an NGINX package that includes the module. You _can_ compile your own NGINX—enabling the module as you compile it—but most modern Linux distributions provide alternative NGINX packages with various combinations of extra modules built in. Check your operating system's NGINX packages to find one that includes the stub status module.

### Configuration

Create a `nginx.yaml` file in the Agent's `conf.d` directory.

#### Prepare NGINX

On each NGINX server, create a `status.conf` file in the directory that contains your other NGINX configuration files (e.g. `/etc/nginx/conf.d/`).

```
server {
  listen 81;
  server_name localhost;

  access_log off;
  allow 127.0.0.1;
  deny all;

  location /nginx_status {
    # Choose your status module

    # freely available with open source NGINX
    stub_status;

    # for open source NGINX < version 1.7.5
    # stub_status on;

    # available only with NGINX Plus
    # status;
  }
}
```

NGINX Plus can also use `stub_status`, but since that module provides fewer metrics, you should use `status` if you're a Plus user.

You may optionally configure HTTP basic authentication in the server block, but since the service is only listening locally, it's not necessary.

Reload NGINX to enable the status endpoint. (There's no need for a full restart)

<<<<<<< HEAD
#### Metric Collection

1. Add this configuration setup to your `nginx.yaml` file to start gathering your [NGINX metrics](#metrics)
  ```
  init_config:

  instances:
    - nginx_status_url: http://localhost:81/nginx_status/
    # If you configured the endpoint with HTTP basic authentication
    # user: <USER>
    # password: <PASSWORD>
  ```
  See the [sample nginx.yaml](https://github.com/DataDog/integrations-core/blob/master/nginx/conf.yaml.example) for all available configuration options.

2. [Restart the Agent](https://docs.datadoghq.com/agent/faq/start-stop-restart-the-datadog-agent) to start sending NGINX metrics to Datadog.

#### Log Collection

**Available for Agent >6.0**

1. Collecting logs is disabled by default in the Datadog Agent, you need to enable it in datadog.yaml:
  ```
  logs_enabled: true
  ```

2. Add this configuration setup to your `nginx.yaml` file to start collecting your NGINX Logs:
  ```
  logs:
     - type: file
       path: /var/log/nginx/access.log
      service: nginx
      source: nginx
      sourcecategory: http_web_access
    
    - type: file
       path: /var/log/nginx/error.log
      service: nginx
      source: nginx
      sourcecategory: http_web_access   
  ```
  Change the `service` and `path` parameter values and configure them for your environment.  
  See the [sample nginx.yaml](https://github.com/DataDog/integrations-core/blob/master/nginx/conf.yaml.example) for all available configuration options.

3. [Restart the Agent](https://docs.datadoghq.com/agent/faq/start-stop-restart-the-datadog-agent) 

**Learn more about log collection [on the log documentation](https://docs.datadoghq.com/logs)**
=======
#### Connect the Agent

Create an `nginx.yaml` in the Agent's `conf.d` directory:

```
init_config:

instances:
  - nginx_status_url: http://localhost:81/nginx_status/
  # If you're using the Plus API, set this to true
  # use_plus_api: False
  # If you configured the endpoint with HTTP basic authentication
  # user: <USER>
  # password: <PASSWORD>
```

[Restart the Agent](https://docs.datadoghq.com/agent/faq/start-stop-restart-the-datadog-agent) to start sending NGINX metrics to Datadog.
>>>>>>> 0696633b

### Validation

[Run the Agent's `info` subcommand](https://docs.datadoghq.com/agent/faq/agent-status-and-information/) and look for `nginx` under the Checks section:

```
  Checks
  ======
    [...]

    nginx
    -----
      - instance #0 [OK]
      - Collected 7 metrics, 0 events & 1 service check

    [...]
```

## Compatibility

The NGINX check is compatible with all major platforms.

## Data Collected
### Metrics

See [metadata.csv](https://github.com/DataDog/integrations-core/blob/master/nginx/metadata.csv) for a full list of provided metrics by this integration.

Not all metrics shown are available to users of open source NGINX. Compare the module reference for [stub status](http://nginx.org/en/docs/http/ngx_http_stub_status_module.html) (open source NGINX) and [http status](http://nginx.org/en/docs/http/ngx_http_status_module.html) (NGINX Plus) to understand which metrics are provided by each module.

A few open-source NGINX metrics are named differently in NGINX Plus; they refer to the exact same metric, though:

| NGINX | NGINX Plus |
|-------------------|-------------------|
| nginx.net.connections | nginx.connections.active |
| nginx.net.conn_opened_per_s | nginx.connections.accepted |
| nginx.net.conn_dropped_per_s | nginx.connections.dropped |
| nginx.net.request_per_s | nginx.requests.total |

These metrics don't refer exactly to the same metric, but they are somewhat related:

| NGINX | NGINX Plus |
|-------------------|-------------------|
| nginx.net.waiting | nginx.connections.idle|

Finally, these metrics have no good equivalent:

|||
|-------------------|-------------------|
| nginx.net.reading | The current number of connections where nginx is reading the request header. |
| nginx.net.writing | The current number of connections where nginx is writing the response back to the client. |

### Events
The NGINX check does not include any event at this time.

### Service Checks

`nginx.can_connect`:

Returns CRITICAL if the Agent cannot connect to NGINX to collect metrics, otherwise OK.

## Troubleshooting
You may observe one of these common problems in the output of the Datadog Agent's info subcommand.

### Agent cannot connect
```
  Checks
  ======

    nginx
    -----
      - instance #0 [ERROR]: "('Connection aborted.', error(111, 'Connection refused'))"
      - Collected 0 metrics, 0 events & 1 service check
```

Either NGINX's local status endpoint is not running, or the Agent is not configured with correct connection information for it.

Check that the main `nginx.conf` includes a line like the following:

```
http{

  ...

  include <directory_that_contains_status.conf>/*.conf;
  # e.g.: include /etc/nginx/conf.d/*.conf;
}
```

Otherwise, review the **Configuration** section.

## Further Reading
### Knowledge Base
The data pulled from the NGINX Plus status page are described in the [NGINX docs](http://nginx.org/en/docs/http/ngx_http_status_module.html#data).

### Datadog Blog
Learn more about how to monitor NGINX performance metrics thanks to [our series of posts](https://www.datadoghq.com/blog/how-to-monitor-nginx/). We detail the key performance metrics, [how to collect them](https://www.datadoghq.com/blog/how-to-collect-nginx-metrics/index.html), and [how to use Datadog to monitor NGINX](https://www.datadoghq.com/blog/how-to-monitor-nginx-with-datadog/index.html).<|MERGE_RESOLUTION|>--- conflicted
+++ resolved
@@ -81,7 +81,6 @@
 
 Reload NGINX to enable the status endpoint. (There's no need for a full restart)
 
-<<<<<<< HEAD
 #### Metric Collection
 
 1. Add this configuration setup to your `nginx.yaml` file to start gathering your [NGINX metrics](#metrics)
@@ -128,25 +127,6 @@
 3. [Restart the Agent](https://docs.datadoghq.com/agent/faq/start-stop-restart-the-datadog-agent) 
 
 **Learn more about log collection [on the log documentation](https://docs.datadoghq.com/logs)**
-=======
-#### Connect the Agent
-
-Create an `nginx.yaml` in the Agent's `conf.d` directory:
-
-```
-init_config:
-
-instances:
-  - nginx_status_url: http://localhost:81/nginx_status/
-  # If you're using the Plus API, set this to true
-  # use_plus_api: False
-  # If you configured the endpoint with HTTP basic authentication
-  # user: <USER>
-  # password: <PASSWORD>
-```
-
-[Restart the Agent](https://docs.datadoghq.com/agent/faq/start-stop-restart-the-datadog-agent) to start sending NGINX metrics to Datadog.
->>>>>>> 0696633b
 
 ### Validation
 
