# (C) Datadog, Inc. 2018-present
# All rights reserved
# Licensed under a 3-clause BSD style license (see LICENSE)
import click

from ..console import CONTEXT_SETTINGS
from .agent_reqs import agent_reqs
from .ci import ci
from .codeowners import codeowners
from .config import config
from .dashboards import dashboards
from .dep import dep
from .imports import imports
from .manifest import manifest
from .metadata import metadata
from .service_checks import service_checks

<<<<<<< HEAD
ALL_COMMANDS = (agent_reqs, ci, codeowners, config, dashboards, dep, manifest, metadata, service_checks)
=======
ALL_COMMANDS = (agent_reqs, ci, config, dashboards, dep, imports, manifest, metadata, service_checks)
>>>>>>> b9290ce4


@click.group(context_settings=CONTEXT_SETTINGS, short_help='Verify certain aspects of the repo')
def validate():
    pass


for command in ALL_COMMANDS:
    validate.add_command(command)<|MERGE_RESOLUTION|>--- conflicted
+++ resolved
@@ -15,11 +15,7 @@
 from .metadata import metadata
 from .service_checks import service_checks
 
-<<<<<<< HEAD
-ALL_COMMANDS = (agent_reqs, ci, codeowners, config, dashboards, dep, manifest, metadata, service_checks)
-=======
-ALL_COMMANDS = (agent_reqs, ci, config, dashboards, dep, imports, manifest, metadata, service_checks)
->>>>>>> b9290ce4
+ALL_COMMANDS = (agent_reqs, ci, codeowners, config, dashboards, dep, imports, manifest, metadata, service_checks)
 
 
 @click.group(context_settings=CONTEXT_SETTINGS, short_help='Verify certain aspects of the repo')
