# (C) Datadog, Inc. 2018-present
# All rights reserved
# Licensed under a 3-clause BSD style license (see LICENSE)
from collections import namedtuple
<<<<<<< HEAD
from typing import Any, Dict, List, Tuple
=======
from typing import Any, Dict, Iterable, List, Optional, Tuple, Union
>>>>>>> 84bf8571

from six import iteritems

from datadog_checks.base import ConfigurationError
from datadog_checks.base.errors import CheckException

from ... import AgentCheck
from .sampler import WMISampler

WMIMetric = namedtuple('WMIMetric', ['name', 'value', 'tags'])
WMIProperties = Tuple[Dict[str, Tuple[str, str]], Iterable[str]]
TagQuery = List[str]
WMIObject = Dict
WMIFilter = Union[str, List[str]]


class InvalidWMIQuery(Exception):
    """
    Invalid WMI Query.
    """

    pass


class MissingTagBy(Exception):
    """
    WMI query returned multiple rows but no `tag_by` value was given.
    """

    pass


class TagQueryUniquenessFailure(Exception):
    """
    'Tagging query' did not return or returned multiple results.
    """

    pass


class WinWMICheck(AgentCheck):
    """
    WMI check.

    Windows only.
    """

    def __init__(self, *args, **kwargs):  # To support optional agentConfig
        # type: (List[Any], Dict[str, Any]) -> None
        super(WinWMICheck, self).__init__(*args, **kwargs)
<<<<<<< HEAD

        # Connection information
        self.host = self.instance.get('host', "localhost")  # type: str
        self.namespace = self.instance.get('namespace', "root\\cimv2")  # type: str
        self.provider = self.instance.get('provider')  # type: int
        self.username = self.instance.get('username', "")  # type: str
        self.password = self.instance.get('password', "")  # type: str

        # WMI instance
        self.wmi_class = self.instance.get('class')  # type: str
        self.metrics = self.instance.get('metrics')  # type: List[str]
        self.filters = self.instance.get('filters')
        self.tag_by = self.instance.get('tag_by', "")  # type: str
        self.tag_queries = self.instance.get('tag_queries', [])  # type: List[str]

        self.wmi_sampler = None  # type: WMISampler
        self._wmi_props = None  # type: Tuple[Dict, List[str]]

    def _format_tag_query(self, wmi_obj=None):
=======

        if not self.instance:
            # This should not happen and is here for legacy purposes.
            # Once all checks are updated to use the agent 6 signature we can change self.instance type in base class
            # to not be optional and remove this check.
            raise ConfigurationError("No instance configuration provided")

        # Connection information
        self.host = self.instance.get('host', "localhost")  # type: str
        self.namespace = self.instance.get('namespace', "root\\cimv2")  # type: str
        self.provider = self.instance.get('provider')  # type: Optional[int]
        self.username = self.instance.get('username', "")  # type: str
        self.password = self.instance.get('password', "")  # type: str

        # WMI instance
        self.wmi_class = self.instance.get('class', '')  # type: str
        self.metrics_to_capture = self.instance.get('metrics', [])  # type: List[List[str]]
        self.filters = self.instance.get('filters', [])  # type: List[Dict[str, WMIFilter]]
        self.tag_by = self.instance.get('tag_by', "")  # type: str
        self.tag_queries = self.instance.get('tag_queries', [])  # type: List[TagQuery]

        self._wmi_sampler = None  # type: Optional[WMISampler]
        self._wmi_props = None  # type: Optional[Tuple[Dict[str, Tuple[str, str]], Iterable[str]]]

    def _format_tag_query(self, sampler, wmi_obj, tag_query):
        # type: (WMISampler, WMIObject, TagQuery) -> Tuple[str, str, List[Dict]]
>>>>>>> 84bf8571
        """
        Format `tag_query` or raise on incorrect parameters.
        """
        try:
            link_source_property = int(wmi_obj[self.tag_queries[0]])
            target_class = self.tag_queries[1]
            link_target_class_property = self.tag_queries[2]
            target_property = self.tag_queries[3]
        except IndexError:
            self.log.error(
                u"Wrong `tag_queries` parameter format. " "Please refer to the configuration file for more information."
            )
            raise
        except TypeError:
            wmi_property = self.tag_queries[0]
            self.log.error(
                u"Incorrect 'link source property' in `tag_queries` parameter: `%s` is not a property of `%s`",
                wmi_property,
                self.wmi_class,
            )
            raise

        return target_class, target_property, [{link_target_class_property: link_source_property}]

<<<<<<< HEAD
    def _raise_on_invalid_tag_query_result(self, wmi_obj):
        """
        """
        target_property = self.wmi_sampler.property_names[0]
        target_class = self.wmi_sampler.class_name
=======
    def _raise_on_invalid_tag_query_result(self, sampler, wmi_obj, tag_query):
        # type: (WMISampler, WMIObject, TagQuery) -> None
        target_property = sampler.property_names[0]
        target_class = sampler.class_name
>>>>>>> 84bf8571

        if len(self.wmi_sampler) != 1:
            message = "no result was returned"
            if len(self.wmi_sampler):
                message = "multiple results returned (one expected)"

            self.log.warning(
                u"Failed to extract a tag from `tag_queries` parameter: %s. wmi_object=%s - query=%s",
                message,
                wmi_obj,
                self.tag_queries,
            )
            raise TagQueryUniquenessFailure

        if sampler[0][target_property] is None:
            self.log.error(
                u"Incorrect 'target property' in `tag_queries` parameter: `%s` is empty or is not a property of `%s`",
                target_property,
                target_class,
            )
            raise TypeError

<<<<<<< HEAD
    def _get_tag_query_tag(self, wmi_obj, tag_query):
        # type: (Any, str) -> str
=======
    def _get_tag_query_tag(self, sampler, wmi_obj, tag_query):
        # type: (WMISampler, WMIObject, TagQuery) -> str
>>>>>>> 84bf8571
        """
        Design a query based on the given WMIObject to extract a tag.

        Returns: tag or TagQueryUniquenessFailure exception.
        """
        self.log.debug(
            u"`tag_queries` parameter found. wmi_object=%s - query=%s", wmi_obj, tag_query,
        )

        # Extract query information
        target_class, target_property, filters = self._format_tag_query(wmi_obj)

        # Create a specific sampler
        with WMISampler(
            self.log, target_class, [target_property], filters=filters, **self.wmi_sampler.connection
        ) as tag_query_sampler:
            tag_query_sampler.sample()

            # Extract tag
            self._raise_on_invalid_tag_query_result(wmi_obj)

            link_value = str(tag_query_sampler[0][target_property]).lower()

        tag = "{tag_name}:{tag_value}".format(tag_name=target_property.lower(), tag_value="_".join(link_value.split()))

        self.log.debug(u"Extracted `tag_queries` tag: '%s'", tag)
        return tag

    def extract_metrics(self, constant_tags):
<<<<<<< HEAD
        # type (List[str]) -> List[WMIMetric]
        return self._extract_metrics(self.wmi_sampler, self.tag_by, self.tag_queries, constant_tags)

    def _extract_metrics(self, wmi_sampler, tag_by=None, tag_queries=None, constant_tags=None):
=======
        # type: (List[str]) -> List[WMIMetric]
        if not self._wmi_sampler:
            raise CheckException("A running sampler is needed before you can extract metrics")
        return self._extract_metrics(self._wmi_sampler, self.tag_by, self.tag_queries, constant_tags)

    def _extract_metrics(self, wmi_sampler, tag_by, tag_queries, constant_tags):
        # type: (WMISampler, str, List[List[str]], List[str]) -> List[WMIMetric]
>>>>>>> 84bf8571
        """
        Extract and tag metrics from the WMISampler.

        Raise when multiple WMIObject were returned by the sampler with no `tag_by` specified.

        Returns: List of WMIMetric
        ```
        [
            WMIMetric("freemegabytes", 19742, ["name:_total"]),
            WMIMetric("avgdiskbytesperwrite", 1536, ["name:c:"]),
        ]
        ```
        """
        wmi_sampler = wmi_sampler or self.wmi_sampler
        tag_by = tag_by or self.tag_by
        tag_queries = tag_queries or self.tag_queries

        if len(wmi_sampler) > 1 and not tag_by:
            raise MissingTagBy(
                u"WMI query returned multiple rows but no `tag_by` value was given."
                " class={wmi_class} - properties={wmi_properties} - filters={filters}".format(
                    wmi_class=wmi_sampler.class_name,
                    wmi_properties=wmi_sampler.property_names,
                    filters=wmi_sampler.filters,
                )
            )

        extracted_metrics = []
        tag_by = tag_by.lower()

        for wmi_obj in wmi_sampler:
            tags = list(constant_tags) if constant_tags else []

            # Tag with `tag_queries` parameter
            for query in tag_queries:
                try:
                    tags.append(self._get_tag_query_tag(wmi_obj, query))
                except TagQueryUniquenessFailure:
                    continue

            for wmi_property, wmi_value in iteritems(wmi_obj):
                # skips any property not in arguments since SWbemServices.ExecQuery will return key prop properties
                # https://msdn.microsoft.com/en-us/library/aa393866(v=vs.85).aspx
                if wmi_property.lower() not in (s.lower() for s in wmi_sampler.property_names):
                    continue
                # Tag with `tag_by` parameter
                if wmi_property == tag_by:
                    tag_value = str(wmi_value).lower()
                    if tag_queries and tag_value.find("#") > 0:
                        tag_value = tag_value[: tag_value.find("#")]

                    tags.append("{name}:{value}".format(name=tag_by, value=tag_value))
                    continue

                # No metric extraction on 'Name' property
                if wmi_property == 'name':
                    continue

                try:
                    extracted_metrics.append(WMIMetric(wmi_property, float(wmi_value), tags))
                except ValueError:
                    self.log.warning(
                        u"When extracting metrics with WMI, found a non digit value for property '%s'.", wmi_property,
                    )
                    continue
                except TypeError:
                    self.log.warning(
                        u"When extracting metrics with WMI, found a missing property '%s'", wmi_property,
                    )
                    continue
        return extracted_metrics

    def _submit_metrics(self, metrics, metric_name_and_type_by_property):
<<<<<<< HEAD
        # type: (List[WMIMetric], Tuple[Dict, List[str]]) -> None
=======
        # type: (List[WMIMetric], Dict[str, Tuple[str, str]]) -> None
>>>>>>> 84bf8571
        """
        Resolve metric names and types and submit it.
        """
        for metric in metrics:
            if (
                metric.name not in metric_name_and_type_by_property
                and metric.name.lower() not in metric_name_and_type_by_property
            ):
                # Only report the metrics that were specified in the configuration
                # Ignore added properties like 'Timestamp_Sys100NS', `Frequency_Sys100NS`, etc ...
                continue

            if metric_name_and_type_by_property.get(metric.name):
                metric_name, metric_type = metric_name_and_type_by_property[metric.name]
            elif metric_name_and_type_by_property.get(metric.name.lower()):
                metric_name, metric_type = metric_name_and_type_by_property[metric.name.lower()]
            else:
                continue

            try:
                func = getattr(self, metric_type.lower())
            except AttributeError:
                raise Exception(u"Invalid metric type: {0}".format(metric_type))

            func(metric_name, metric.value, metric.tags)

    def _get_instance_key(self, host, namespace, wmi_class, other=None):
        # type: (str, str, str, Any) -> str
        """
        Return an index key for a given instance. Useful for caching.
        """
        if other:
            return "{host}:{namespace}:{wmi_class}-{other}".format(
                host=host, namespace=namespace, wmi_class=wmi_class, other=other
            )
        return "{host}:{namespace}:{wmi_class}".format(host=host, namespace=namespace, wmi_class=wmi_class)

    def get_running_wmi_sampler(self, properties):
<<<<<<< HEAD
        # type (List[str]]) -> WMISampler
        return self._get_running_wmi_sampler(
=======
        # type: (List[str]) -> WMISampler
        return self._get_running_wmi_sampler(
            instance_key=None,
>>>>>>> 84bf8571
            wmi_class=self.wmi_class,
            properties=properties,
            tag_by=self.tag_by,
            filters=self.filters,
            host=self.host,
            namespace=self.namespace,
            provider=self.provider,
            username=self.username,
            password=self.password,
        )

<<<<<<< HEAD
    def _get_running_wmi_sampler(self, instance_key=None, wmi_class=None, properties=None, tag_by="", **kwargs):
=======
    def _get_running_wmi_sampler(self, instance_key, wmi_class, properties, tag_by="", **kwargs):
        # type: (Any, str, List[str], str, Any) -> WMISampler
>>>>>>> 84bf8571
        """
        Return a running WMISampler for the given (class, properties).

        If no matching WMISampler is running yet, start one and cache it.
        """
<<<<<<< HEAD
        wmi_class = wmi_class or self.wmi_class
        tag_by = tag_by or self.tag_by
        properties = list(properties) + [tag_by] if tag_by else list(properties)

        kwargs['filters'] = kwargs.get('filters', self.filters)
        kwargs['host'] = kwargs.get('host', self.host)
        kwargs['namespace'] = kwargs.get('namespace', self.namespace)
        kwargs['provider'] = kwargs.get('provider', self.provider)
        kwargs['username'] = kwargs.get('username', self.username)
        kwargs['password'] = kwargs.get('password', self.password)

        if not self.wmi_sampler:
            self.wmi_sampler = WMISampler(self.log, wmi_class, properties, **kwargs)
            self.wmi_sampler.start()

        return self.wmi_sampler

    def _get_wmi_properties(self, instance_key=None, metrics=None, tag_queries=None):
=======
        if not self._wmi_sampler:
            properties = list(properties) + [tag_by] if tag_by else list(properties)
            self._wmi_sampler = WMISampler(self.log, wmi_class, properties, **kwargs)
            self._wmi_sampler.start()

        return self._wmi_sampler

    def get_wmi_properties(self):
        # type: () -> WMIProperties
        return self._get_wmi_properties(None, self.metrics_to_capture, self.tag_queries)

    def _get_wmi_properties(self, instance_key, metrics, tag_queries):
        # type: (Any, List[List[str]], List[List[str]]) -> WMIProperties
>>>>>>> 84bf8571
        """
        Create and cache a (metric name, metric type) by WMI property map and a property list.
        """
        if not self._wmi_props:
<<<<<<< HEAD
            metrics = metrics or self.metrics
            tag_queries = tag_queries or self.tag_queries

            metric_name_by_property = dict(
                (wmi_property.lower(), (metric_name, metric_type)) for wmi_property, metric_name, metric_type in metrics
            )
            properties = map(lambda x: x[0], metrics + tag_queries)
=======
            metric_name_by_property = dict(
                (wmi_property.lower(), (metric_name, metric_type)) for wmi_property, metric_name, metric_type in metrics
            )  # type: Dict[str, Tuple[str, str]]
            properties = map(lambda x: x[0], metrics + tag_queries)  # type: Iterable[str]

>>>>>>> 84bf8571
            self._wmi_props = (metric_name_by_property, properties)

        return self._wmi_props


def from_time(
    year=None, month=None, day=None, hours=None, minutes=None, seconds=None, microseconds=None, timezone=None
):
    # type: (Optional[int], Optional[int], Optional[int], Optional[int], Optional[int], Optional[int], Optional[int], Optional[int]) -> str
    """Convenience wrapper to take a series of date/time elements and return a WMI time
    of the form `yyyymmddHHMMSS.mmmmmm+UUU`. All elements may be int, string or
    omitted altogether. If omitted, they will be replaced in the output string
    by a series of stars of the appropriate length.
    :param year: The year element of the date/time
    :param month: The month element of the date/time
    :param day: The day element of the date/time
    :param hours: The hours element of the date/time
    :param minutes: The minutes element of the date/time
    :param seconds: The seconds element of the date/time
    :param microseconds: The microseconds element of the date/time
    :param timezone: The timezone element of the date/time
    :returns: A WMI datetime string of the form: `yyyymmddHHMMSS.mmmmmm+UUU`
    """

    def str_or_stars(i, length):
        # type: (Optional[int], int) -> str
        if i is None:
            return "*" * length
        else:
            return str(i).rjust(length, "0")

    wmi_time = ""
    wmi_time += str_or_stars(year, 4)
    wmi_time += str_or_stars(month, 2)
    wmi_time += str_or_stars(day, 2)
    wmi_time += str_or_stars(hours, 2)
    wmi_time += str_or_stars(minutes, 2)
    wmi_time += str_or_stars(seconds, 2)
    wmi_time += "."
    wmi_time += str_or_stars(microseconds, 6)
    if timezone is None:
        wmi_time += "+"
    else:
        try:
            int(timezone)
        except ValueError:
            wmi_time += "+"
        else:
            if timezone >= 0:
                wmi_time += "+"
            else:
                wmi_time += "-"
                timezone = abs(timezone)
                wmi_time += str_or_stars(timezone, 3)

    return wmi_time


def to_time(wmi_time):
    # type: (str) -> Tuple[Optional[int], Optional[int], Optional[int], Optional[int], Optional[int], Optional[int], Optional[int], Optional[str]]
    """Convenience wrapper to take a WMI datetime string of the form
    yyyymmddHHMMSS.mmmmmm+UUU and return a 9-tuple containing the
    individual elements, or None where string contains placeholder
    stars.

    :param wmi_time: The WMI datetime string in `yyyymmddHHMMSS.mmmmmm+UUU` format

    :returns: A 9-tuple of (year, month, day, hours, minutes, seconds, microseconds, timezone)
    """

    def int_or_none(s, start, end):
        # type: (str, int, int) -> Optional[int]
        try:
            return int(s[start:end])
        except ValueError:
            return None

    year = int_or_none(wmi_time, 0, 4)
    month = int_or_none(wmi_time, 4, 6)
    day = int_or_none(wmi_time, 6, 8)
    hours = int_or_none(wmi_time, 8, 10)
    minutes = int_or_none(wmi_time, 10, 12)
    seconds = int_or_none(wmi_time, 12, 14)
    microseconds = int_or_none(wmi_time, 15, 21)
    timezone = wmi_time[22:]  # type: Optional[str]

    if timezone == "***":
        timezone = None

    return year, month, day, hours, minutes, seconds, microseconds, timezone<|MERGE_RESOLUTION|>--- conflicted
+++ resolved
@@ -2,11 +2,7 @@
 # All rights reserved
 # Licensed under a 3-clause BSD style license (see LICENSE)
 from collections import namedtuple
-<<<<<<< HEAD
-from typing import Any, Dict, List, Tuple
-=======
 from typing import Any, Dict, Iterable, List, Optional, Tuple, Union
->>>>>>> 84bf8571
 
 from six import iteritems
 
@@ -57,27 +53,6 @@
     def __init__(self, *args, **kwargs):  # To support optional agentConfig
         # type: (List[Any], Dict[str, Any]) -> None
         super(WinWMICheck, self).__init__(*args, **kwargs)
-<<<<<<< HEAD
-
-        # Connection information
-        self.host = self.instance.get('host', "localhost")  # type: str
-        self.namespace = self.instance.get('namespace', "root\\cimv2")  # type: str
-        self.provider = self.instance.get('provider')  # type: int
-        self.username = self.instance.get('username', "")  # type: str
-        self.password = self.instance.get('password', "")  # type: str
-
-        # WMI instance
-        self.wmi_class = self.instance.get('class')  # type: str
-        self.metrics = self.instance.get('metrics')  # type: List[str]
-        self.filters = self.instance.get('filters')
-        self.tag_by = self.instance.get('tag_by', "")  # type: str
-        self.tag_queries = self.instance.get('tag_queries', [])  # type: List[str]
-
-        self.wmi_sampler = None  # type: WMISampler
-        self._wmi_props = None  # type: Tuple[Dict, List[str]]
-
-    def _format_tag_query(self, wmi_obj=None):
-=======
 
         if not self.instance:
             # This should not happen and is here for legacy purposes.
@@ -104,7 +79,6 @@
 
     def _format_tag_query(self, sampler, wmi_obj, tag_query):
         # type: (WMISampler, WMIObject, TagQuery) -> Tuple[str, str, List[Dict]]
->>>>>>> 84bf8571
         """
         Format `tag_query` or raise on incorrect parameters.
         """
@@ -129,18 +103,10 @@
 
         return target_class, target_property, [{link_target_class_property: link_source_property}]
 
-<<<<<<< HEAD
-    def _raise_on_invalid_tag_query_result(self, wmi_obj):
-        """
-        """
-        target_property = self.wmi_sampler.property_names[0]
-        target_class = self.wmi_sampler.class_name
-=======
     def _raise_on_invalid_tag_query_result(self, sampler, wmi_obj, tag_query):
         # type: (WMISampler, WMIObject, TagQuery) -> None
         target_property = sampler.property_names[0]
         target_class = sampler.class_name
->>>>>>> 84bf8571
 
         if len(self.wmi_sampler) != 1:
             message = "no result was returned"
@@ -163,13 +129,8 @@
             )
             raise TypeError
 
-<<<<<<< HEAD
-    def _get_tag_query_tag(self, wmi_obj, tag_query):
-        # type: (Any, str) -> str
-=======
     def _get_tag_query_tag(self, sampler, wmi_obj, tag_query):
         # type: (WMISampler, WMIObject, TagQuery) -> str
->>>>>>> 84bf8571
         """
         Design a query based on the given WMIObject to extract a tag.
 
@@ -199,12 +160,6 @@
         return tag
 
     def extract_metrics(self, constant_tags):
-<<<<<<< HEAD
-        # type (List[str]) -> List[WMIMetric]
-        return self._extract_metrics(self.wmi_sampler, self.tag_by, self.tag_queries, constant_tags)
-
-    def _extract_metrics(self, wmi_sampler, tag_by=None, tag_queries=None, constant_tags=None):
-=======
         # type: (List[str]) -> List[WMIMetric]
         if not self._wmi_sampler:
             raise CheckException("A running sampler is needed before you can extract metrics")
@@ -212,7 +167,6 @@
 
     def _extract_metrics(self, wmi_sampler, tag_by, tag_queries, constant_tags):
         # type: (WMISampler, str, List[List[str]], List[str]) -> List[WMIMetric]
->>>>>>> 84bf8571
         """
         Extract and tag metrics from the WMISampler.
 
@@ -286,11 +240,7 @@
         return extracted_metrics
 
     def _submit_metrics(self, metrics, metric_name_and_type_by_property):
-<<<<<<< HEAD
-        # type: (List[WMIMetric], Tuple[Dict, List[str]]) -> None
-=======
         # type: (List[WMIMetric], Dict[str, Tuple[str, str]]) -> None
->>>>>>> 84bf8571
         """
         Resolve metric names and types and submit it.
         """
@@ -329,14 +279,9 @@
         return "{host}:{namespace}:{wmi_class}".format(host=host, namespace=namespace, wmi_class=wmi_class)
 
     def get_running_wmi_sampler(self, properties):
-<<<<<<< HEAD
-        # type (List[str]]) -> WMISampler
-        return self._get_running_wmi_sampler(
-=======
         # type: (List[str]) -> WMISampler
         return self._get_running_wmi_sampler(
             instance_key=None,
->>>>>>> 84bf8571
             wmi_class=self.wmi_class,
             properties=properties,
             tag_by=self.tag_by,
@@ -348,37 +293,13 @@
             password=self.password,
         )
 
-<<<<<<< HEAD
-    def _get_running_wmi_sampler(self, instance_key=None, wmi_class=None, properties=None, tag_by="", **kwargs):
-=======
     def _get_running_wmi_sampler(self, instance_key, wmi_class, properties, tag_by="", **kwargs):
         # type: (Any, str, List[str], str, Any) -> WMISampler
->>>>>>> 84bf8571
         """
         Return a running WMISampler for the given (class, properties).
 
         If no matching WMISampler is running yet, start one and cache it.
         """
-<<<<<<< HEAD
-        wmi_class = wmi_class or self.wmi_class
-        tag_by = tag_by or self.tag_by
-        properties = list(properties) + [tag_by] if tag_by else list(properties)
-
-        kwargs['filters'] = kwargs.get('filters', self.filters)
-        kwargs['host'] = kwargs.get('host', self.host)
-        kwargs['namespace'] = kwargs.get('namespace', self.namespace)
-        kwargs['provider'] = kwargs.get('provider', self.provider)
-        kwargs['username'] = kwargs.get('username', self.username)
-        kwargs['password'] = kwargs.get('password', self.password)
-
-        if not self.wmi_sampler:
-            self.wmi_sampler = WMISampler(self.log, wmi_class, properties, **kwargs)
-            self.wmi_sampler.start()
-
-        return self.wmi_sampler
-
-    def _get_wmi_properties(self, instance_key=None, metrics=None, tag_queries=None):
-=======
         if not self._wmi_sampler:
             properties = list(properties) + [tag_by] if tag_by else list(properties)
             self._wmi_sampler = WMISampler(self.log, wmi_class, properties, **kwargs)
@@ -392,26 +313,15 @@
 
     def _get_wmi_properties(self, instance_key, metrics, tag_queries):
         # type: (Any, List[List[str]], List[List[str]]) -> WMIProperties
->>>>>>> 84bf8571
         """
         Create and cache a (metric name, metric type) by WMI property map and a property list.
         """
         if not self._wmi_props:
-<<<<<<< HEAD
-            metrics = metrics or self.metrics
-            tag_queries = tag_queries or self.tag_queries
-
-            metric_name_by_property = dict(
-                (wmi_property.lower(), (metric_name, metric_type)) for wmi_property, metric_name, metric_type in metrics
-            )
-            properties = map(lambda x: x[0], metrics + tag_queries)
-=======
             metric_name_by_property = dict(
                 (wmi_property.lower(), (metric_name, metric_type)) for wmi_property, metric_name, metric_type in metrics
             )  # type: Dict[str, Tuple[str, str]]
             properties = map(lambda x: x[0], metrics + tag_queries)  # type: Iterable[str]
 
->>>>>>> 84bf8571
             self._wmi_props = (metric_name_by_property, properties)
 
         return self._wmi_props
