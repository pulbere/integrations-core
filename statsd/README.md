# Agent Check: StatsD

# Overview

This check monitors the availability and uptime of non-Datadog StatsD servers. It also tracks the number of metrics, by metric type, received by StatsD.

This check does NOT forward application metrics from StatsD servers to Datadog. It collects metrics about StatsD itself.

# Installation

The StatsD check is packaged with the Agent, so simply [install the Agent](https://app.datadoghq.com/account/settings#agent) on any servers that run StatsD. If you need the newest version of the check, install the `dd-check-statsd` package.

# Configuration

Create a file `statsd.yaml` in the Agent's `conf.d` directory:

```
init_config:

instances:
  - host: localhost
    port: 8126 # or wherever your statsd listens
```

Restart the Agent to start sending StatsD metrics and service checks to Datadog.

# Validation

Run the Agent's `info` subcommand and look for `statsd` under the Checks section:

<<<<<<< HEAD
```
  Checks
  ======
    [...]

    statsd
    -------
      - instance #0 [OK]
      - Collected 3 metrics, 0 events & 2 service checks

    [...]
```

# Compatibility

The statsd check is compatible with all major platforms.

# Metrics

# Service Checks

**statsd.is_up**:

Returns CRITICAL if the StatsD server does not respond to the Agent's health status request, otherwise OK.

**statsd.can_connect**:

Returns CRITICAL if the Agent cannot collect metrics about StatsD, otherwise OK.
=======
The statsd check is compatible with all major platforms

## Further Reading

If you don't know what StatsD is and how does it work, check out [our blog post about it](https://www.datadoghq.com/blog/statsd/)

To get a better idea of how (or why) to visualize StatsD metrics with Counts Graphing with Datadog, check out our [series of blog posts](https://www.datadoghq.com/blog/visualize-statsd-metrics-counts-graphing/) about it.
>>>>>>> 16b3aa94
<|MERGE_RESOLUTION|>--- conflicted
+++ resolved
@@ -28,7 +28,6 @@
 
 Run the Agent's `info` subcommand and look for `statsd` under the Checks section:
 
-<<<<<<< HEAD
 ```
   Checks
   ======
@@ -57,12 +56,9 @@
 **statsd.can_connect**:
 
 Returns CRITICAL if the Agent cannot collect metrics about StatsD, otherwise OK.
-=======
-The statsd check is compatible with all major platforms
 
 ## Further Reading
 
 If you don't know what StatsD is and how does it work, check out [our blog post about it](https://www.datadoghq.com/blog/statsd/)
 
-To get a better idea of how (or why) to visualize StatsD metrics with Counts Graphing with Datadog, check out our [series of blog posts](https://www.datadoghq.com/blog/visualize-statsd-metrics-counts-graphing/) about it.
->>>>>>> 16b3aa94
+To get a better idea of how (or why) to visualize StatsD metrics with Counts Graphing with Datadog, check out our [series of blog posts](https://www.datadoghq.com/blog/visualize-statsd-metrics-counts-graphing/) about it.